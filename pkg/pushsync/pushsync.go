--- conflicted
+++ resolved
@@ -7,11 +7,8 @@
 import (
 	"context"
 	"fmt"
-<<<<<<< HEAD
+
 	"io"
-	"runtime/debug"
-=======
->>>>>>> 89b024b1
 	"time"
 
 	"github.com/ethersphere/bee/pkg/logging"
@@ -85,7 +82,6 @@
 }
 
 func (ps *PushSync) handler(ctx context.Context, p p2p.Peer, stream p2p.Stream) error {
-<<<<<<< HEAD
 	// receive pushed chunk from other nodes
 	_, r := protobuf.NewWriterAndReader(stream)
 	defer stream.Close()
@@ -117,35 +113,6 @@
 		ps.logger.Errorf("error sending chunk", "addr", chunk.Address().String(), "err", err)
 	}
 
-=======
-	// handle chunk delivery from other node
-	//_, r := protobuf.NewWriterAndReader(stream)
-	//defer stream.Close()
-
-	//var ch pb.Delivery
-
-	//if err := r.ReadMsg(&ch); err != nil {
-	//if err == io.EOF {
-	//return nil
-	//}
-	//ps.logger.Debugf("Error reading  message: %s", err.Error())
-	//}
-
-	//// create chunk and store it in the local store
-	//chunk := swarm.NewChunk(swarm.NewAddress(ch.Data[:20]), ch.Data[20:])
-	//_, err := ps.storer.Put(ctx, storage.ModePutSync, chunk)
-	//if err != nil {
-	//return err
-	//}
-
-	//// push this to your closest node too
-	//if err := ps.sendChunkMsg(ctx, peer,chunk); err != nil {
-	//ps.metrics.SendChunkErrorCounter.Inc()
-	//ps.logger.Errorf("error sending chunk", "addr", chunk.Address().String(), "err", err)
-	//}
-
-	//return nil
->>>>>>> 89b024b1
 	return nil
 }
 
