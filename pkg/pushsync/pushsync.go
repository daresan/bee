--- conflicted
+++ resolved
@@ -38,11 +38,7 @@
 	streamer      p2p.Streamer
 	storer        storage.Putter
 	peerSuggester topology.ClosestPeerer
-<<<<<<< HEAD
-	tagger        *tags.Tags
-=======
 	tagg          *tags.Tags
->>>>>>> 5ad430a7
 	logger        logging.Logger
 	metrics       metrics
 }
@@ -62,11 +58,7 @@
 		streamer:      o.Streamer,
 		storer:        o.Storer,
 		peerSuggester: o.ClosestPeerer,
-<<<<<<< HEAD
-		tagger:        o.Tagger,
-=======
 		tagg:          o.Tagger,
->>>>>>> 5ad430a7
 		logger:        o.Logger,
 		metrics:       newMetrics(),
 	}
@@ -270,17 +262,8 @@
 		t.Inc(tags.StateSent)
 	}
 
-<<<<<<< HEAD
-	// most of the times now you wont get a tag because
-	// /bytes and /files API does not implement tags
-	// SO dont print any logs or returning error, if you dont find them
-	t, _ := ps.tagger.Get(ch.TagID())
-
-	receipt, err := ps.receiveReceipt(r, t)
-=======
 	receiptRTTTimer := time.Now()
 	receipt, err := ps.receiveReceipt(r)
->>>>>>> 5ad430a7
 	if err != nil {
 		return nil, fmt.Errorf("receive receipt from peer %s: %w", peer.String(), err)
 	}
