--- conflicted
+++ resolved
@@ -47,10 +47,7 @@
 // once the receipt is got this check to see if the localstore is updated to see if the chunk is set
 // as ModeSetSyncPush status.
 func TestSendChunkToPushSyncWithTag(t *testing.T) {
-<<<<<<< HEAD
-	chunk := createChunk()
-=======
->>>>>>> 5ad430a7
+	chunk := createChunk()
 
 	// create a trigger  and a closestpeer
 	triggerPeer := swarm.MustParseHexAddress("6000000000000000000000000000000000000000000000000000000000000000")
@@ -62,10 +59,6 @@
 		}
 		return receipt, nil
 	})
-<<<<<<< HEAD
-	p, storer := createPusher(t, triggerPeer, pushSyncService, mock.WithClosestPeer(closestPeer))
-	defer storer.Close()
-=======
 	mtags, p, storer := createPusher(t, triggerPeer, pushSyncService, mock.WithClosestPeer(closestPeer))
 	defer storer.Close()
 
@@ -75,7 +68,6 @@
 	}
 
 	chunk := createChunk().WithTagID(ta.Uid)
->>>>>>> 5ad430a7
 
 	_, err := storer.Put(context.Background(), storage.ModePutUpload, chunk)
 	if err != nil {
@@ -119,11 +111,7 @@
 		return receipt, nil
 	})
 
-<<<<<<< HEAD
-	p, storer := createPusher(t, triggerPeer, pushSyncService, mock.WithClosestPeer(closestPeer))
-=======
 	_, p, storer := createPusher(t, triggerPeer, pushSyncService, mock.WithClosestPeer(closestPeer))
->>>>>>> 5ad430a7
 	defer storer.Close()
 
 	_, err := storer.Put(context.Background(), storage.ModePutUpload, chunk)
@@ -161,11 +149,7 @@
 		return nil, errors.New("invalid receipt")
 	})
 
-<<<<<<< HEAD
-	p, storer := createPusher(t, triggerPeer, pushSyncService, mock.WithClosestPeer(closestPeer))
-=======
 	_, p, storer := createPusher(t, triggerPeer, pushSyncService, mock.WithClosestPeer(closestPeer))
->>>>>>> 5ad430a7
 	defer storer.Close()
 
 	_, err := storer.Put(context.Background(), storage.ModePutUpload, chunk)
@@ -206,11 +190,7 @@
 		return nil, nil
 	})
 
-<<<<<<< HEAD
-	p, storer := createPusher(t, triggerPeer, pushSyncService, mock.WithClosestPeer(closestPeer))
-=======
 	_, p, storer := createPusher(t, triggerPeer, pushSyncService, mock.WithClosestPeer(closestPeer))
->>>>>>> 5ad430a7
 	defer storer.Close()
 	defer p.Close()
 
@@ -241,11 +221,7 @@
 	return swarm.NewChunk(chunkAddress, chunkData).WithTagID(666)
 }
 
-<<<<<<< HEAD
-func createPusher(t *testing.T, addr swarm.Address, pushSyncService pushsync.PushSyncer, mockOpts ...mock.Option) (*pusher.Service, *Store) {
-=======
 func createPusher(t *testing.T, addr swarm.Address, pushSyncService pushsync.PushSyncer, mockOpts ...mock.Option) (*tags.Tags, *pusher.Service, *Store) {
->>>>>>> 5ad430a7
 	t.Helper()
 	logger := logging.New(ioutil.Discard, 0)
 	storer, err := localstore.New("", addr.Bytes(), nil, logger)
@@ -261,13 +237,8 @@
 	}
 	peerSuggester := mock.NewTopologyDriver(mockOpts...)
 
-<<<<<<< HEAD
-	pusherService := pusher.New(pusher.Options{Storer: pusherStorer, PushSyncer: pushSyncService, PeerSuggester: peerSuggester, Logger: logger})
-	return pusherService, pusherStorer
-=======
 	pusherService := pusher.New(pusher.Options{Storer: pusherStorer, PushSyncer: pushSyncService, Tagger: mtags, PeerSuggester: peerSuggester, Logger: logger})
 	return mtags, pusherService, pusherStorer
->>>>>>> 5ad430a7
 }
 
 func checkIfModeSet(addr swarm.Address, mode storage.ModeSet, storer *Store) error {
