// Copyright 2020 The Swarm Authors. All rights reserved.
// Use of this source code is governed by a BSD-style
// license that can be found in the LICENSE file.

package libp2p

import (
	"context"
	"crypto/ecdsa"
	"errors"
	"fmt"
	"net"

	"github.com/ethersphere/bee/pkg/addressbook"
	"github.com/ethersphere/bee/pkg/bzz"
	beecrypto "github.com/ethersphere/bee/pkg/crypto"
	"github.com/ethersphere/bee/pkg/logging"
	"github.com/ethersphere/bee/pkg/p2p"
	"github.com/ethersphere/bee/pkg/p2p/libp2p/internal/breaker"
	handshake "github.com/ethersphere/bee/pkg/p2p/libp2p/internal/handshake"
	"github.com/ethersphere/bee/pkg/swarm"
	"github.com/ethersphere/bee/pkg/topology"
	"github.com/ethersphere/bee/pkg/tracing"
	"github.com/libp2p/go-libp2p"
	autonat "github.com/libp2p/go-libp2p-autonat-svc"
	crypto "github.com/libp2p/go-libp2p-core/crypto"
	"github.com/libp2p/go-libp2p-core/helpers"
	"github.com/libp2p/go-libp2p-core/host"
	"github.com/libp2p/go-libp2p-core/network"
	libp2ppeer "github.com/libp2p/go-libp2p-core/peer"
	"github.com/libp2p/go-libp2p-core/peerstore"
	protocol "github.com/libp2p/go-libp2p-core/protocol"
	"github.com/libp2p/go-libp2p-peerstore/pstoremem"
	libp2pquic "github.com/libp2p/go-libp2p-quic-transport"
	"github.com/libp2p/go-tcp-transport"
	ws "github.com/libp2p/go-ws-transport"
	ma "github.com/multiformats/go-multiaddr"
	"github.com/multiformats/go-multistream"
)

var (
	_ p2p.Service = (*Service)(nil)
)

type Service struct {
	ctx              context.Context
	host             host.Host
	libp2pPeerstore  peerstore.Peerstore
	metrics          metrics
	networkID        uint64
	handshakeService *handshake.Service
	addressbook      addressbook.Putter
	peers            *peerRegistry
	topologyNotifier topology.Notifier
	conectionBreaker breaker.Interface
	logger           logging.Logger
	tracer           *tracing.Tracer
}

type Options struct {
	PrivateKey  *ecdsa.PrivateKey
	DisableWS   bool
	DisableQUIC bool
	LightNode   bool
	Addressbook addressbook.Putter
	Logger      logging.Logger
	Tracer      *tracing.Tracer
}

func New(ctx context.Context, signer beecrypto.Signer, networkID uint64, overlay swarm.Address, addr string,
	o Options) (*Service, error) {
	host, port, err := net.SplitHostPort(addr)
	if err != nil {
		return nil, fmt.Errorf("address: %w", err)
	}

	ip4Addr := "0.0.0.0"
	ip6Addr := "::1"

	if host != "" {
		ip := net.ParseIP(host)
		if ip4 := ip.To4(); ip4 != nil {
			ip4Addr = ip4.String()
			ip6Addr = ""
		} else if ip6 := ip.To16(); ip6 != nil {
			ip6Addr = ip6.String()
			ip4Addr = ""
		}
	}

	var listenAddrs []string
	if ip4Addr != "" {
		listenAddrs = append(listenAddrs, fmt.Sprintf("/ip4/%s/tcp/%s", ip4Addr, port))
		if !o.DisableWS {
			listenAddrs = append(listenAddrs, fmt.Sprintf("/ip4/%s/tcp/%s/ws", ip4Addr, port))
		}
		if !o.DisableQUIC {
			listenAddrs = append(listenAddrs, fmt.Sprintf("/ip4/%s/udp/%s/quic", ip4Addr, port))
		}
	}

	if ip6Addr != "" {
		listenAddrs = append(listenAddrs, fmt.Sprintf("/ip6/%s/tcp/%s", ip6Addr, port))
		if !o.DisableWS {
			listenAddrs = append(listenAddrs, fmt.Sprintf("/ip6/%s/tcp/%s/ws", ip6Addr, port))
		}
		if !o.DisableQUIC {
			listenAddrs = append(listenAddrs, fmt.Sprintf("/ip6/%s/udp/%s/quic", ip6Addr, port))
		}
	}

	security := libp2p.DefaultSecurity
	libp2pPeerstore := pstoremem.NewPeerstore()

	opts := []libp2p.Option{
		libp2p.ListenAddrStrings(listenAddrs...),
		security,
		// Attempt to open ports using uPNP for NATed hosts.
		libp2p.NATPortMap(),
		// Use dedicated peerstore instead the global DefaultPeerstore
		libp2p.Peerstore(libp2pPeerstore),
	}

	if o.PrivateKey != nil {
		opts = append(opts,
			libp2p.Identity((*crypto.Secp256k1PrivateKey)(o.PrivateKey)),
		)
	}

	transports := []libp2p.Option{
		libp2p.Transport(tcp.NewTCPTransport),
	}

	if !o.DisableWS {
		transports = append(transports, libp2p.Transport(ws.New))
	}

	if !o.DisableQUIC {
		transports = append(transports, libp2p.Transport(libp2pquic.NewTransport))
	}

	opts = append(opts, transports...)

	h, err := libp2p.New(ctx, opts...)
	if err != nil {
		return nil, err
	}

	// If you want to help other peers to figure out if they are behind
	// NATs, you can launch the server-side of AutoNAT too (AutoRelay
	// already runs the client)
	if _, err = autonat.NewAutoNATService(ctx, h,
		// Support same non default security and transport options as
		// original host.
		append(transports, security)...,
	); err != nil {
		return nil, fmt.Errorf("autonat: %w", err)
	}

	handshakeService, err := handshake.New(overlay, signer, networkID, o.LightNode, o.Logger)
	if err != nil {
		return nil, fmt.Errorf("handshake service: %w", err)
	}

	peerRegistry := newPeerRegistry()
	s := &Service{
		ctx:              ctx,
		host:             h,
		libp2pPeerstore:  libp2pPeerstore,
		metrics:          newMetrics(),
		networkID:        networkID,
		handshakeService: handshakeService,
		peers:            peerRegistry,
		addressbook:      o.Addressbook,
		logger:           o.Logger,
		tracer:           o.Tracer,
		conectionBreaker: breaker.NewBreaker(breaker.Options{}), // todo: fill non-default options
	}

	// Construct protocols.
	id := protocol.ID(p2p.NewSwarmStreamName(handshake.ProtocolName, handshake.ProtocolVersion, handshake.StreamName))
	matcher, err := s.protocolSemverMatcher(id)
	if err != nil {
		return nil, fmt.Errorf("protocol version match %s: %w", id, err)
	}

	// handshake
	s.host.SetStreamHandlerMatch(id, matcher, func(stream network.Stream) {
		peerID := stream.Conn().RemotePeer()
		i, err := s.handshakeService.Handle(NewStream(stream), stream.Conn().RemoteMultiaddr(), peerID)
		if err != nil {
			s.logger.Debugf("handshake: handle %s: %v", peerID, err)
			s.logger.Errorf("unable to handshake with peer %v", peerID)
			_ = s.disconnect(peerID)
			return
		}

		if exists := s.peers.addIfNotExists(stream.Conn(), i.BzzAddress.Overlay); exists {
			_ = stream.Close()
			return
		}

		_ = stream.Close()

		if err := s.afterConnect(ctx, *i.BzzAddress); err != nil {
			s.logger.Errorf("connect %v", i.BzzAddress.Overlay)
			return
		}

		s.metrics.HandledStreamCount.Inc()
		s.logger.Infof("peer %s connected", i.BzzAddress.Overlay)
	})

	h.Network().SetConnHandler(func(_ network.Conn) {
		s.metrics.HandledConnectionCount.Inc()
	})

	h.Network().Notify(peerRegistry)       // update peer registry on network events
	h.Network().Notify(s.handshakeService) // update handshake service on network events
	return s, nil
}

func (s *Service) afterConnect(ctx context.Context, address bzz.Address) error {
	err := s.addressbook.Put(address.Overlay, address)
	if err != nil {
		s.logger.Debugf("addressbook put error %s: %v", address.Overlay, err)
		_ = s.Disconnect(address.Overlay)
		return err
	}

	if s.topologyNotifier != nil {
		if err := s.topologyNotifier.Connected(ctx, address.Overlay); err != nil {
			s.logger.Debugf("topology notifier connected: %s: %v", address.Overlay, err)
			_ = s.Disconnect(address.Overlay)
			return err
		}
	}

	return nil
}

func (s *Service) AddProtocol(p p2p.ProtocolSpec) (err error) {
	for _, ss := range p.StreamSpecs {
		id := protocol.ID(p2p.NewSwarmStreamName(p.Name, p.Version, ss.Name))
		matcher, err := s.protocolSemverMatcher(id)
		if err != nil {
			return fmt.Errorf("protocol version match %s: %w", id, err)
		}

		s.host.SetStreamHandlerMatch(id, matcher, func(streamlibp2p network.Stream) {
			peerID := streamlibp2p.Conn().RemotePeer()
			overlay, found := s.peers.overlay(peerID)
			if !found {
				// todo: this should never happen
				_ = s.disconnect(peerID)
				s.logger.Errorf("overlay address for peer %q not found", peerID)
				return
			}

			stream := newStream(streamlibp2p)

			// exchange headers
			if err := handleHeaders(ss.Headler, stream); err != nil {
				s.logger.Debugf("handle protocol %s/%s: stream %s: peer %s: handle headers: %v", p.Name, p.Version, ss.Name, overlay, err)
				return
			}

			// tracing: get span tracing context and add it to the context
			// silently ignore if the peer is not providing tracing
			ctx, err := s.tracer.WithContextFromHeaders(s.ctx, stream.Headers())
			if err != nil && !errors.Is(err, tracing.ErrContextNotFound) {
				s.logger.Debugf("handle protocol %s/%s: stream %s: peer %s: get tracing context: %v", p.Name, p.Version, ss.Name, overlay, err)
				return
			}

			logger := tracing.NewLoggerWithTraceID(ctx, s.logger)

			logger.Tracef("handle protocol %s/%s: stream %s: peer %s", p.Name, p.Version, ss.Name, overlay)

			s.metrics.HandledStreamCount.Inc()
			if err := ss.Handler(ctx, p2p.Peer{Address: overlay}, stream); err != nil {
				var e *p2p.DisconnectError
				if errors.As(err, &e) {
					_ = s.Disconnect(overlay)
				}

				logger.Debugf("handle protocol %s/%s: stream %s: peer %s: %v", p.Name, p.Version, ss.Name, overlay, err)
				return
			}
		})
	}
	return nil
}

func (s *Service) Addresses() (addreses []ma.Multiaddr, err error) {
	for _, addr := range s.host.Addrs() {
		a, err := buildUnderlayAddress(addr, s.host.ID())
		if err != nil {
			return nil, err
		}

		addreses = append(addreses, a)
	}

	return addreses, nil
}

func buildUnderlayAddress(addr ma.Multiaddr, peerID libp2ppeer.ID) (ma.Multiaddr, error) {
	// Build host multiaddress
	hostAddr, err := ma.NewMultiaddr(fmt.Sprintf("/p2p/%s", peerID.Pretty()))
	if err != nil {
		return nil, err
	}

	return addr.Encapsulate(hostAddr), nil
}

func (s *Service) Connect(ctx context.Context, addr ma.Multiaddr) (address *bzz.Address, err error) {
	// Extract the peer ID from the multiaddr.
	info, err := libp2ppeer.AddrInfoFromP2pAddr(addr)
	if err != nil {
		return nil, err
	}

	if _, found := s.peers.overlay(info.ID); found {
		return nil, p2p.ErrAlreadyConnected
	}

	if err := s.conectionBreaker.Execute(func() error { return s.host.Connect(ctx, *info) }); err != nil {
		if errors.Is(err, breaker.ErrClosed) {
			return nil, p2p.NewConnectionBackoffError(err, s.conectionBreaker.ClosedUntil())
		}
		return nil, err
	}

	stream, err := s.newStreamForPeerID(ctx, info.ID, handshake.ProtocolName, handshake.ProtocolVersion, handshake.StreamName)
	if err != nil {
		_ = s.disconnect(info.ID)
		return nil, err
	}

	i, err := s.handshakeService.Handshake(NewStream(stream), stream.Conn().RemoteMultiaddr(), stream.Conn().RemotePeer())
	if err != nil {
		_ = s.disconnect(info.ID)
		return nil, fmt.Errorf("handshake: %w", err)
	}

	if exists := s.peers.addIfNotExists(stream.Conn(), i.BzzAddress.Overlay); exists {
		if err := helpers.FullClose(stream); err != nil {
			return nil, err
		}

		return i.BzzAddress, nil
	}

	if err := helpers.FullClose(stream); err != nil {
		return nil, err
<<<<<<< HEAD
	}

	if err := s.afterConnect(ctx, *i.BzzAddress); err != nil {
		return nil, err
=======
>>>>>>> ce03088d
	}

	s.metrics.CreatedConnectionCount.Inc()
	s.logger.Infof("peer %s connected", i.BzzAddress.Overlay)
	return i.BzzAddress, nil
}

func (s *Service) Disconnect(overlay swarm.Address) error {
	peerID, found := s.peers.peerID(overlay)
	if !found {
		return p2p.ErrPeerNotFound
	}

	return s.disconnect(peerID)
}

func (s *Service) disconnect(peerID libp2ppeer.ID) error {
	if err := s.host.Network().ClosePeer(peerID); err != nil {
		return err
	}
	s.peers.remove(peerID)
	return nil
}

func (s *Service) Peers() []p2p.Peer {
	return s.peers.peers()
}

func (s *Service) SetNotifier(n topology.Notifier) {
	s.topologyNotifier = n
	s.peers.setDisconnecter(n)
}

func (s *Service) NewStream(ctx context.Context, overlay swarm.Address, headers p2p.Headers, protocolName, protocolVersion, streamName string) (p2p.Stream, error) {
	peerID, found := s.peers.peerID(overlay)
	if !found {
		return nil, p2p.ErrPeerNotFound
	}

	streamlibp2p, err := s.newStreamForPeerID(ctx, peerID, protocolName, protocolVersion, streamName)
	if err != nil {
		return nil, err
	}

	stream := newStream(streamlibp2p)

	// tracing: add span context header
	if headers == nil {
		headers = make(p2p.Headers)
	}
	if err := s.tracer.AddContextHeader(ctx, headers); err != nil && !errors.Is(err, tracing.ErrContextNotFound) {
		return nil, err
	}

	// exchange headers
	if err := sendHeaders(ctx, headers, stream); err != nil {
		return nil, fmt.Errorf("send headers: %w", err)
	}

	return stream, nil
}

func (s *Service) newStreamForPeerID(ctx context.Context, peerID libp2ppeer.ID, protocolName, protocolVersion, streamName string) (network.Stream, error) {
	swarmStreamName := p2p.NewSwarmStreamName(protocolName, protocolVersion, streamName)
	st, err := s.host.NewStream(ctx, peerID, protocol.ID(swarmStreamName))
	if err != nil {
		if err == multistream.ErrNotSupported || err == multistream.ErrIncorrectVersion {
			return nil, p2p.NewIncompatibleStreamError(err)
		}
		return nil, fmt.Errorf("create stream %q to %q: %w", swarmStreamName, peerID, err)
	}
	s.metrics.CreatedStreamCount.Inc()
	return st, nil
}

func (s *Service) Close() error {
	if err := s.libp2pPeerstore.Close(); err != nil {
		return err
	}
	return s.host.Close()
}<|MERGE_RESOLUTION|>--- conflicted
+++ resolved
@@ -355,13 +355,10 @@
 
 	if err := helpers.FullClose(stream); err != nil {
 		return nil, err
-<<<<<<< HEAD
 	}
 
 	if err := s.afterConnect(ctx, *i.BzzAddress); err != nil {
 		return nil, err
-=======
->>>>>>> ce03088d
 	}
 
 	s.metrics.CreatedConnectionCount.Inc()
