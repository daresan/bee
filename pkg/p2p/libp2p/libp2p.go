// Copyright 2020 The Swarm Authors. All rights reserved.
// Use of this source code is governed by a BSD-style
// license that can be found in the LICENSE file.

package libp2p

import (
	"context"
	"crypto/ecdsa"
	"errors"
	"fmt"
	"net"

	"github.com/ethersphere/bee/pkg/addressbook"
	"github.com/ethersphere/bee/pkg/logging"
	"github.com/ethersphere/bee/pkg/p2p"
	handshake "github.com/ethersphere/bee/pkg/p2p/libp2p/internal/handshake"
	"github.com/ethersphere/bee/pkg/swarm"
	"github.com/ethersphere/bee/pkg/tracing"
	"github.com/libp2p/go-libp2p"
	autonat "github.com/libp2p/go-libp2p-autonat-svc"
	crypto "github.com/libp2p/go-libp2p-core/crypto"
	"github.com/libp2p/go-libp2p-core/helpers"
	"github.com/libp2p/go-libp2p-core/host"
	"github.com/libp2p/go-libp2p-core/network"
	libp2ppeer "github.com/libp2p/go-libp2p-core/peer"
	"github.com/libp2p/go-libp2p-core/peerstore"
	protocol "github.com/libp2p/go-libp2p-core/protocol"
	"github.com/libp2p/go-libp2p-peerstore/pstoremem"
	libp2pquic "github.com/libp2p/go-libp2p-quic-transport"
	"github.com/libp2p/go-tcp-transport"
	ws "github.com/libp2p/go-ws-transport"
	ma "github.com/multiformats/go-multiaddr"
	"github.com/multiformats/go-multistream"
)

var _ p2p.Service = (*Service)(nil)
var AlreadyConnectedError = errors.New("already connected")

type Service struct {
	ctx              context.Context
	host             host.Host
	libp2pPeerstore  peerstore.Peerstore
	metrics          metrics
	networkID        int32
	handshakeService *handshake.Service
	addrssbook       addressbook.Putter
	peers            *peerRegistry
	peerHandler      func(context.Context, swarm.Address) error
	logger           logging.Logger
	tracer           *tracing.Tracer
}

type Options struct {
	PrivateKey  *ecdsa.PrivateKey
	Overlay     swarm.Address
	Addr        string
	DisableWS   bool
	DisableQUIC bool
	NetworkID   int32
	Addressbook addressbook.Putter
	Logger      logging.Logger
	Tracer      *tracing.Tracer
}

func New(ctx context.Context, o Options) (*Service, error) {
	host, port, err := net.SplitHostPort(o.Addr)
	if err != nil {
		return nil, fmt.Errorf("address: %w", err)
	}

	ip4Addr := "0.0.0.0"
	ip6Addr := "::1"

	if host != "" {
		ip := net.ParseIP(host)
		if ip4 := ip.To4(); ip4 != nil {
			ip4Addr = ip4.String()
			ip6Addr = ""
		} else if ip6 := ip.To16(); ip6 != nil {
			ip6Addr = ip6.String()
			ip4Addr = ""
		}
	}

	var listenAddrs []string
	if ip4Addr != "" {
		listenAddrs = append(listenAddrs, fmt.Sprintf("/ip4/%s/tcp/%s", ip4Addr, port))
		if !o.DisableWS {
			listenAddrs = append(listenAddrs, fmt.Sprintf("/ip4/%s/tcp/%s/ws", ip4Addr, port))
		}
		if !o.DisableQUIC {
			listenAddrs = append(listenAddrs, fmt.Sprintf("/ip4/%s/udp/%s/quic", ip4Addr, port))
		}
	}

	if ip6Addr != "" {
		listenAddrs = append(listenAddrs, fmt.Sprintf("/ip6/%s/tcp/%s", ip6Addr, port))
		if !o.DisableWS {
			listenAddrs = append(listenAddrs, fmt.Sprintf("/ip6/%s/tcp/%s/ws", ip6Addr, port))
		}
		if !o.DisableQUIC {
			listenAddrs = append(listenAddrs, fmt.Sprintf("/ip6/%s/udp/%s/quic", ip6Addr, port))
		}
	}

	security := libp2p.DefaultSecurity
	libp2pPeerstore := pstoremem.NewPeerstore()

	opts := []libp2p.Option{
		libp2p.ListenAddrStrings(listenAddrs...),
		security,
		// Attempt to open ports using uPNP for NATed hosts.
		libp2p.NATPortMap(),
		// Use dedicated peerstore instead the global DefaultPeerstore
		libp2p.Peerstore(libp2pPeerstore),
	}

	if o.PrivateKey != nil {
		opts = append(opts,
			libp2p.Identity((*crypto.Secp256k1PrivateKey)(o.PrivateKey)),
		)
	}

	transports := []libp2p.Option{
		libp2p.Transport(tcp.NewTCPTransport),
	}

	if !o.DisableWS {
		transports = append(transports, libp2p.Transport(ws.New))
	}

	if !o.DisableQUIC {
		transports = append(transports, libp2p.Transport(libp2pquic.NewTransport))
	}

	opts = append(opts, transports...)

	h, err := libp2p.New(ctx, opts...)
	if err != nil {
		return nil, err
	}

	// If you want to help other peers to figure out if they are behind
	// NATs, you can launch the server-side of AutoNAT too (AutoRelay
	// already runs the client)
	if _, err = autonat.NewAutoNATService(ctx, h,
		// Support same non default security and transport options as
		// original host.
		append(transports, security)...,
	); err != nil {
		return nil, fmt.Errorf("autonat: %w", err)
	}

	peerRegistry := newPeerRegistry()
	s := &Service{
		ctx:              ctx,
		host:             h,
		libp2pPeerstore:  libp2pPeerstore,
		metrics:          newMetrics(),
		networkID:        o.NetworkID,
		handshakeService: handshake.New(peerRegistry, o.Overlay, o.NetworkID, o.Logger),
		peers:            peerRegistry,
		addrssbook:       o.Addressbook,
		logger:           o.Logger,
		tracer:           o.Tracer,
	}

	// Construct protocols.

	id := protocol.ID(p2p.NewSwarmStreamName(handshake.ProtocolName, handshake.ProtocolVersion, handshake.StreamName))
	matcher, err := s.protocolSemverMatcher(id)
	if err != nil {
		return nil, fmt.Errorf("protocol version match %s: %w", id, err)
	}

	s.host.SetStreamHandlerMatch(id, matcher, func(stream network.Stream) {
		peerID := stream.Conn().RemotePeer()
		if s.peers.addConnectionIfNotExists(stream.Conn(), peerID) {
			s.logger.Tracef("peer %s skipping double connection stream", peerID)
			return
		}

		i, err := s.handshakeService.Handle(newStream(stream))
		if err != nil {
			if err == handshake.ErrNetworkIDIncompatible {
				s.logger.Warningf("peer %s has a different network id.", peerID)
			}

			if err == handshake.ErrHandshakeDuplicate {
				s.logger.Warningf("handshake happened for already connected peer %s", peerID)
			}

			s.logger.Debugf("handshake: handle %s: %v", peerID, err)
			s.logger.Errorf("unable to handshake with peer %v", peerID)
			// todo: test connection close and refactor
			_ = s.disconnect(peerID)
			return
		}

<<<<<<< HEAD
		if err := s.peers.add(stream.Conn(), i.Address); err != nil {
			s.logger.Debugf("peers add: %s: %v", peerID, err)
			s.logger.Errorf("unable to connect with peer %v: internal server error", peerID)
			_ = s.disconnect(peerID)
			return
		}

=======
		s.peers.add(stream.Conn(), i.Address)
>>>>>>> 6e9510b1
		remoteMultiaddr, err := ma.NewMultiaddr(fmt.Sprintf("%s/p2p/%s", stream.Conn().RemoteMultiaddr().String(), peerID.Pretty()))
		if err != nil {
			s.logger.Debugf("multiaddr error: handle %s: %v", peerID, err)
			s.logger.Errorf("unable to connect with peer %v", peerID)
			_ = s.disconnect(peerID)
			return
		}

		s.addrssbook.Put(i.Address, remoteMultiaddr)
		if s.peerHandler != nil {
			if err := s.peerHandler(ctx, i.Address); err != nil {
				s.logger.Debugf("peerhandler error: %s: %v", peerID, err)
			}
		}

		s.metrics.HandledStreamCount.Inc()
		s.logger.Infof("peer %s connected", i.Address)
	})

	h.Network().SetConnHandler(func(_ network.Conn) {
		s.metrics.HandledConnectionCount.Inc()
	})

	h.Network().Notify(peerRegistry) // update peer registry on network events
	return s, nil
}

func (s *Service) AddProtocol(p p2p.ProtocolSpec) (err error) {
	for _, ss := range p.StreamSpecs {
		id := protocol.ID(p2p.NewSwarmStreamName(p.Name, p.Version, ss.Name))
		matcher, err := s.protocolSemverMatcher(id)
		if err != nil {
			return fmt.Errorf("protocol version match %s: %w", id, err)
		}

		s.host.SetStreamHandlerMatch(id, matcher, func(streamlibp2p network.Stream) {
			peerID := streamlibp2p.Conn().RemotePeer()
			overlay, found := s.peers.overlay(peerID)
			if !found {
				// todo: this should never happen, should we disconnect in this case?
				// todo: test connection close and refactor
				_ = s.disconnect(peerID)
				s.logger.Errorf("overlay address for peer %q not found", peerID)
				return
			}

			stream := newStream(streamlibp2p)

			// exchange headers
			if err := handleHeaders(ss.Headler, stream); err != nil {
				s.logger.Debugf("handle protocol %s/%s: stream %s: peer %s: handle headers: %v", p.Name, p.Version, ss.Name, overlay, err)
				return
			}

			// tracing: get span tracing context and add it to the context
			// silently ignore if the peer is not providing tracing
			ctx, err := s.tracer.WithContextFromHeaders(s.ctx, stream.Headers())
			if err != nil && !errors.Is(err, tracing.ErrContextNotFound) {
				s.logger.Debugf("handle protocol %s/%s: stream %s: peer %s: get tracing context: %v", p.Name, p.Version, ss.Name, overlay, err)
				return
			}

			logger := tracing.NewLoggerWithTraceID(ctx, s.logger)

			logger.Tracef("handle protocol %s/%s: stream %s: peer %s", p.Name, p.Version, ss.Name, overlay)

			s.metrics.HandledStreamCount.Inc()
			if err := ss.Handler(ctx, p2p.Peer{Address: overlay}, stream); err != nil {
				var e *p2p.DisconnectError
				if errors.Is(err, e) {
					// todo: test connection close and refactor
					_ = s.Disconnect(overlay)
				}

				logger.Debugf("handle protocol %s/%s: stream %s: peer %s: %v", p.Name, p.Version, ss.Name, overlay, err)
				return
			}
		})
	}
	return nil
}

func (s *Service) Addresses() (addrs []ma.Multiaddr, err error) {
	// Build host multiaddress
	hostAddr, err := ma.NewMultiaddr(fmt.Sprintf("/p2p/%s", s.host.ID().Pretty()))
	if err != nil {
		return nil, err
	}

	// Now we can build a full multiaddress to reach this host
	// by encapsulating both addresses:
	for _, addr := range s.host.Addrs() {
		addrs = append(addrs, addr.Encapsulate(hostAddr))
	}
	return addrs, nil
}

func (s *Service) Connect(ctx context.Context, addr ma.Multiaddr) (overlay swarm.Address, err error) {
	// Extract the peer ID from the multiaddr.
	info, err := libp2ppeer.AddrInfoFromP2pAddr(addr)
	if err != nil {
		return swarm.Address{}, err
	}

	if err := s.host.Connect(ctx, *info); err != nil {
		return swarm.Address{}, err
	}

	stream, err := s.newStreamForPeerID(ctx, info.ID, handshake.ProtocolName, handshake.ProtocolVersion, handshake.StreamName)
	if err != nil {
		_ = s.disconnect(info.ID)
		return swarm.Address{}, err
	}

	defer stream.Close()

	if s.peers.addConnectionIfNotExists(stream.Conn(), info.ID) {
		return swarm.Address{}, AlreadyConnectedError
	}

	i, err := s.handshakeService.Handshake(newStream(stream))
	if err != nil {
		_ = s.disconnect(info.ID)
		return swarm.Address{}, fmt.Errorf("handshake: %w", err)
	}

	if err := helpers.FullClose(stream); err != nil {
		return swarm.Address{}, err
	}

	if err := s.peers.add(stream.Conn(), i.Address); err != nil {
		_ = s.disconnect(info.ID)
		return swarm.Address{}, err
	}

	s.metrics.CreatedConnectionCount.Inc()
	s.logger.Infof("peer %s connected", i.Address)
	return i.Address, nil
}

func (s *Service) Disconnect(overlay swarm.Address) error {
	peerID, found := s.peers.peerID(overlay)
	if !found {
		return p2p.ErrPeerNotFound
	}
	return s.disconnect(peerID)
}

func (s *Service) disconnect(peerID libp2ppeer.ID) error {
	if err := s.host.Network().ClosePeer(peerID); err != nil {
		return err
	}
	s.peers.remove(peerID)
	return nil
}

func (s *Service) Peers() []p2p.Peer {
	return s.peers.peers()
}

func (s *Service) SetPeerAddedHandler(h func(context.Context, swarm.Address) error) {
	s.peerHandler = h
}

func (s *Service) NewStream(ctx context.Context, overlay swarm.Address, headers p2p.Headers, protocolName, protocolVersion, streamName string) (p2p.Stream, error) {
	peerID, found := s.peers.peerID(overlay)
	if !found {
		return nil, p2p.ErrPeerNotFound
	}

	streamlibp2p, err := s.newStreamForPeerID(ctx, peerID, protocolName, protocolVersion, streamName)
	if err != nil {
		return nil, err
	}

	stream := newStream(streamlibp2p)

	// tracing: add span context header
	if headers == nil {
		headers = make(p2p.Headers)
	}
	if err := s.tracer.AddContextHeader(ctx, headers); err != nil && !errors.Is(err, tracing.ErrContextNotFound) {
		return nil, err
	}

	// exchange headers
	if err := sendHeaders(ctx, headers, stream); err != nil {
		return nil, fmt.Errorf("send headers: %w", err)
	}

	return stream, nil
}

func (s *Service) newStreamForPeerID(ctx context.Context, peerID libp2ppeer.ID, protocolName, protocolVersion, streamName string) (network.Stream, error) {
	swarmStreamName := p2p.NewSwarmStreamName(protocolName, protocolVersion, streamName)
	st, err := s.host.NewStream(ctx, peerID, protocol.ID(swarmStreamName))
	if err != nil {
		if err == multistream.ErrNotSupported || err == multistream.ErrIncorrectVersion {
			return nil, p2p.NewIncompatibleStreamError(err)
		}
		return nil, fmt.Errorf("create stream %q to %q: %w", swarmStreamName, peerID, err)
	}
	s.metrics.CreatedStreamCount.Inc()
	return st, nil
}

func (s *Service) Close() error {
	if err := s.libp2pPeerstore.Close(); err != nil {
		return err
	}
	return s.host.Close()
}<|MERGE_RESOLUTION|>--- conflicted
+++ resolved
@@ -198,7 +198,6 @@
 			return
 		}
 
-<<<<<<< HEAD
 		if err := s.peers.add(stream.Conn(), i.Address); err != nil {
 			s.logger.Debugf("peers add: %s: %v", peerID, err)
 			s.logger.Errorf("unable to connect with peer %v: internal server error", peerID)
@@ -206,9 +205,6 @@
 			return
 		}
 
-=======
-		s.peers.add(stream.Conn(), i.Address)
->>>>>>> 6e9510b1
 		remoteMultiaddr, err := ma.NewMultiaddr(fmt.Sprintf("%s/p2p/%s", stream.Conn().RemoteMultiaddr().String(), peerID.Pretty()))
 		if err != nil {
 			s.logger.Debugf("multiaddr error: handle %s: %v", peerID, err)
