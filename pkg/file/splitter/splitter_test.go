--- conflicted
+++ resolved
@@ -33,11 +33,7 @@
 	s := splitter.NewSimpleSplitter(store, tg)
 
 	testDataReader := file.NewSimpleReadCloser(testData)
-<<<<<<< HEAD
-	_, err = s.Split(context.Background(), testDataReader, 41)
-=======
 	_, err := s.Split(context.Background(), testDataReader, 41, false)
->>>>>>> 5ad430a7
 	if err == nil {
 		t.Fatalf("expected error on EOF before full length write")
 	}
