// Copyright 2020 The Swarm Authors. All rights reserved.
// Use of this source code is governed by a BSD-style
// license that can be found in the LICENSE file.

package api

import (
	"bufio"
	"bytes"
	"encoding/json"
	"errors"
	"fmt"
	"io"
	"io/ioutil"
	"mime"
	"mime/multipart"
	"net/http"
	"os"
	"strconv"
	"strings"

	"github.com/ethersphere/bee/pkg/collection/entry"
	"github.com/ethersphere/bee/pkg/encryption"
	"github.com/ethersphere/bee/pkg/file"
	"github.com/ethersphere/bee/pkg/file/joiner"
	"github.com/ethersphere/bee/pkg/file/splitter"
	"github.com/ethersphere/bee/pkg/jsonhttp"
	"github.com/ethersphere/bee/pkg/storage"
	"github.com/ethersphere/bee/pkg/swarm"
	"github.com/gorilla/mux"
)

const (
	multiPartFormData = "multipart/form-data"
	EncryptHeader     = "swarm-encrypt"
)

type fileUploadResponse struct {
	Reference swarm.Address `json:"reference"`
}

// fileUploadHandler uploads the file and its metadata supplied as:
// - multipart http message
// - other content types as complete file body
func (s *server) fileUploadHandler(w http.ResponseWriter, r *http.Request) {
	toEncrypt := strings.ToLower(r.Header.Get(EncryptHeader)) == "true"
	contentType := r.Header.Get("Content-Type")
	mediaType, params, err := mime.ParseMediaType(contentType)
	if err != nil {
		s.Logger.Debugf("file upload: parse content type header %q: %v", contentType, err)
		s.Logger.Errorf("file upload: parse content type header %q", contentType)
		jsonhttp.BadRequest(w, "invalid content-type header")
		return
	}

	ctx := r.Context()
	var reader io.Reader
	var fileName, contentLength string
	var fileSize uint64
	ta := s.createTag(w, r)

	if mediaType == multiPartFormData {
		mr := multipart.NewReader(r.Body, params["boundary"])

		// read only the first part, as only one file upload is supported
		part, err := mr.NextPart()
		if err != nil {
			s.Logger.Debugf("file upload: read multipart: %v", err)
			s.Logger.Error("file upload: read multipart")
			jsonhttp.BadRequest(w, "invalid multipart/form-data")
			return
		}

		// try to find filename
		// 1) in part header params
		// 2) as formname
		// 3) file reference hash (after uploading the file)
		if fileName = part.FileName(); fileName == "" {
			fileName = part.FormName()
		}

		// then find out content type
		contentType = part.Header.Get("Content-Type")
		if contentType == "" {
			br := bufio.NewReader(part)
			buf, err := br.Peek(512)
			if err != nil && err != io.EOF {
				s.Logger.Debugf("file upload: read content type, file %q: %v", fileName, err)
				s.Logger.Errorf("file upload: read content type, file %q", fileName)
				jsonhttp.BadRequest(w, "error reading content type")
				return
			}
			contentType = http.DetectContentType(buf)
			reader = br
		} else {
			reader = part
		}
		contentLength = part.Header.Get("Content-Length")
	} else {
		fileName = r.URL.Query().Get("name")
		contentLength = r.Header.Get("Content-Length")
		reader = r.Body
	}

	if contentLength != "" {
		fileSize, err = strconv.ParseUint(contentLength, 10, 64)
		if err != nil {
			s.Logger.Debugf("file upload: content length, file %q: %v", fileName, err)
			s.Logger.Errorf("file upload: content length, file %q", fileName)
			jsonhttp.BadRequest(w, "invalid content length header")
			return
		}
	} else {
		// copy the part to a tmp file to get its size
		tmp, err := ioutil.TempFile("", "bee-multipart")
		if err != nil {
			s.Logger.Debugf("file upload: create temporary file: %v", err)
			s.Logger.Errorf("file upload: create temporary file")
			jsonhttp.InternalServerError(w, nil)
			return
		}
		defer os.Remove(tmp.Name())
		defer tmp.Close()
		n, err := io.Copy(tmp, reader)
		if err != nil {
			s.Logger.Debugf("file upload: write temporary file: %v", err)
			s.Logger.Error("file upload: write temporary file")
			jsonhttp.InternalServerError(w, nil)
			return
		}
		if _, err := tmp.Seek(0, io.SeekStart); err != nil {
			s.Logger.Debugf("file upload: seek to beginning of temporary file: %v", err)
			s.Logger.Error("file upload: seek to beginning of temporary file")
			jsonhttp.InternalServerError(w, nil)
			return
		}
		fileSize = uint64(n)
		reader = tmp
	}

	// first store the file and get its reference
<<<<<<< HEAD
	sp := splitter.NewSimpleSplitter(s.Storer, ta)
	fr, err := file.SplitWriteAll(ctx, sp, reader, int64(fileSize))
=======
	sp := splitter.NewSimpleSplitter(s.Storer)
	fr, err := file.SplitWriteAll(ctx, sp, reader, int64(fileSize), toEncrypt)
>>>>>>> 5ad430a7
	if err != nil {
		s.Logger.Debugf("file upload: file store, file %q: %v", fileName, err)
		s.Logger.Errorf("file upload: file store, file %q", fileName)
		jsonhttp.InternalServerError(w, "could not store file data")
		return
	}

	// If filename is still empty, use the file hash as the filename
	if fileName == "" {
		fileName = fr.String()
	}

	// then store the metadata and get its reference
	m := entry.NewMetadata(fileName)
	m.MimeType = contentType
	metadataBytes, err := json.Marshal(m)
	if err != nil {
		s.Logger.Debugf("file upload: metadata marshal, file %q: %v", fileName, err)
		s.Logger.Errorf("file upload: metadata marshal, file %q", fileName)
		jsonhttp.InternalServerError(w, "metadata marshal error")
		return
	}
<<<<<<< HEAD
	sp = splitter.NewSimpleSplitter(s.Storer, ta)
	mr, err := file.SplitWriteAll(ctx, sp, bytes.NewReader(metadataBytes), int64(len(metadataBytes)))
=======
	sp = splitter.NewSimpleSplitter(s.Storer)
	mr, err := file.SplitWriteAll(ctx, sp, bytes.NewReader(metadataBytes), int64(len(metadataBytes)), toEncrypt)
>>>>>>> 5ad430a7
	if err != nil {
		s.Logger.Debugf("file upload: metadata store, file %q: %v", fileName, err)
		s.Logger.Errorf("file upload: metadata store, file %q", fileName)
		jsonhttp.InternalServerError(w, "could not store metadata")
		return
	}

	// now join both references (mr,fr) to create an entry and store it.
	entrie := entry.New(fr, mr)
	fileEntryBytes, err := entrie.MarshalBinary()
	if err != nil {
		s.Logger.Debugf("file upload: entry marshal, file %q: %v", fileName, err)
		s.Logger.Errorf("file upload: entry marshal, file %q", fileName)
		jsonhttp.InternalServerError(w, "entry marshal error")
		return
	}
<<<<<<< HEAD

	sp = splitter.NewSimpleSplitter(s.Storer, ta)
	reference, err := file.SplitWriteAll(ctx, sp, bytes.NewReader(fileEntryBytes), int64(len(fileEntryBytes)))
=======
	sp = splitter.NewSimpleSplitter(s.Storer)
	reference, err := file.SplitWriteAll(ctx, sp, bytes.NewReader(fileEntryBytes), int64(len(fileEntryBytes)), toEncrypt)
>>>>>>> 5ad430a7
	if err != nil {
		s.Logger.Debugf("file upload: entry store, file %q: %v", fileName, err)
		s.Logger.Errorf("file upload: entry store, file %q", fileName)
		jsonhttp.InternalServerError(w, "could not store entry")
		return
	}

	ta.Address = reference

	w.Header().Set("ETag", fmt.Sprintf("%q", reference.String()))
	w.Header().Set(TagHeaderUid, fmt.Sprint(ta.Uid))
	w.Header().Set("Access-Control-Expose-Headers", TagHeaderUid)
	jsonhttp.OK(w, fileUploadResponse{
		Reference: reference,
	})
}

// fileDownloadHandler downloads the file given the entry's reference.
func (s *server) fileDownloadHandler(w http.ResponseWriter, r *http.Request) {
	addr := mux.Vars(r)["addr"]
	address, err := swarm.ParseHexAddress(addr)
	if err != nil {
		s.Logger.Debugf("file download: parse file address %s: %v", addr, err)
		s.Logger.Errorf("file download: parse file address %s", addr)
		jsonhttp.BadRequest(w, "invalid file address")
		return
	}

	toDecrypt := len(address.Bytes()) == (swarm.HashSize + encryption.KeyLength)

	// read entry.
	j := joiner.NewSimpleJoiner(s.Storer)
	buf := bytes.NewBuffer(nil)
	_, err = file.JoinReadAll(j, address, buf, toDecrypt)
	if err != nil {
		s.Logger.Debugf("file download: read entry %s: %v", addr, err)
		s.Logger.Errorf("file download: read entry %s", addr)
		jsonhttp.NotFound(w, nil)
		return
	}
	e := &entry.Entry{}
	err = e.UnmarshalBinary(buf.Bytes())
	if err != nil {
		s.Logger.Debugf("file download: unmarshal entry %s: %v", addr, err)
		s.Logger.Errorf("file download: unmarshal entry %s", addr)
		jsonhttp.InternalServerError(w, "error unmarshaling entry")
		return
	}

	// If none match header is set always send the reply as not modified
	// TODO: when SOC comes, we need to revisit this concept
	noneMatchEtag := r.Header.Get("If-None-Match")
	if noneMatchEtag != "" {
		if e.Reference().Equal(address) {
			w.WriteHeader(http.StatusNotModified)
			return
		}
	}

	// Read metadata.
	buf = bytes.NewBuffer(nil)
	_, err = file.JoinReadAll(j, e.Metadata(), buf, toDecrypt)
	if err != nil {
		s.Logger.Debugf("file download: read metadata %s: %v", addr, err)
		s.Logger.Errorf("file download: read metadata %s", addr)
		jsonhttp.NotFound(w, nil)
		return
	}
	metaData := &entry.Metadata{}
	err = json.Unmarshal(buf.Bytes(), metaData)
	if err != nil {
		s.Logger.Debugf("file download: unmarshal metadata %s: %v", addr, err)
		s.Logger.Errorf("file download: unmarshal metadata %s", addr)
		jsonhttp.InternalServerError(w, "error unmarshaling metadata")
		return
	}

	// send the file data back in the response
	dataSize, err := j.Size(r.Context(), e.Reference())
	if err != nil {
		if errors.Is(err, storage.ErrNotFound) {
			s.Logger.Debugf("file download: not found %s: %v", e.Reference(), err)
			s.Logger.Errorf("file download: not found %s", addr)
			jsonhttp.NotFound(w, nil)
			return
		}
		s.Logger.Debugf("file download: invalid root chunk %s: %v", e.Reference(), err)
		s.Logger.Errorf("file download: invalid root chunk %s", addr)
		jsonhttp.BadRequest(w, "invalid root chunk")
		return
	}

	pr, pw := io.Pipe()
	defer pr.Close()
	go func() {
		ctx := r.Context()
		<-ctx.Done()
		if err := ctx.Err(); err != nil {
			if err := pr.CloseWithError(err); err != nil {
				s.Logger.Debugf("file download: data join close %s: %v", addr, err)
				s.Logger.Errorf("file download: data join close %s", addr)
			}
		}
	}()

	go func() {
		_, err := file.JoinReadAll(j, e.Reference(), pw, toDecrypt)
		if err := pw.CloseWithError(err); err != nil {
			s.Logger.Debugf("file download: data join close %s: %v", addr, err)
			s.Logger.Errorf("file download: data join close %s", addr)
		}
	}()

	bpr := bufio.NewReader(pr)

	if b, err := bpr.Peek(4096); err != nil && err != io.EOF && len(b) == 0 {
		s.Logger.Debugf("file download: data join %s: %v", addr, err)
		s.Logger.Errorf("file download: data join %s", addr)
		jsonhttp.NotFound(w, nil)
		return
	}

	w.Header().Set("ETag", fmt.Sprintf("%q", e.Reference()))
	w.Header().Set("Content-Disposition", fmt.Sprintf("inline; filename=\"%s\"", metaData.Filename))
	w.Header().Set("Content-Type", metaData.MimeType)
	w.Header().Set("Content-Length", fmt.Sprintf("%d", dataSize))
	w.Header().Set("Decompressed-Content-Length", fmt.Sprintf("%d", dataSize))
	if _, err = io.Copy(w, bpr); err != nil {
		s.Logger.Debugf("file download: data read %s: %v", addr, err)
		s.Logger.Errorf("file download: data read %s", addr)
	}
}<|MERGE_RESOLUTION|>--- conflicted
+++ resolved
@@ -139,13 +139,8 @@
 	}
 
 	// first store the file and get its reference
-<<<<<<< HEAD
 	sp := splitter.NewSimpleSplitter(s.Storer, ta)
-	fr, err := file.SplitWriteAll(ctx, sp, reader, int64(fileSize))
-=======
-	sp := splitter.NewSimpleSplitter(s.Storer)
 	fr, err := file.SplitWriteAll(ctx, sp, reader, int64(fileSize), toEncrypt)
->>>>>>> 5ad430a7
 	if err != nil {
 		s.Logger.Debugf("file upload: file store, file %q: %v", fileName, err)
 		s.Logger.Errorf("file upload: file store, file %q", fileName)
@@ -168,13 +163,8 @@
 		jsonhttp.InternalServerError(w, "metadata marshal error")
 		return
 	}
-<<<<<<< HEAD
-	sp = splitter.NewSimpleSplitter(s.Storer, ta)
-	mr, err := file.SplitWriteAll(ctx, sp, bytes.NewReader(metadataBytes), int64(len(metadataBytes)))
-=======
-	sp = splitter.NewSimpleSplitter(s.Storer)
+	sp = splitter.NewSimpleSplitter(s.Storer,ta)
 	mr, err := file.SplitWriteAll(ctx, sp, bytes.NewReader(metadataBytes), int64(len(metadataBytes)), toEncrypt)
->>>>>>> 5ad430a7
 	if err != nil {
 		s.Logger.Debugf("file upload: metadata store, file %q: %v", fileName, err)
 		s.Logger.Errorf("file upload: metadata store, file %q", fileName)
@@ -191,14 +181,8 @@
 		jsonhttp.InternalServerError(w, "entry marshal error")
 		return
 	}
-<<<<<<< HEAD
-
-	sp = splitter.NewSimpleSplitter(s.Storer, ta)
-	reference, err := file.SplitWriteAll(ctx, sp, bytes.NewReader(fileEntryBytes), int64(len(fileEntryBytes)))
-=======
-	sp = splitter.NewSimpleSplitter(s.Storer)
+	sp = splitter.NewSimpleSplitter(s.Storer,ta)
 	reference, err := file.SplitWriteAll(ctx, sp, bytes.NewReader(fileEntryBytes), int64(len(fileEntryBytes)), toEncrypt)
->>>>>>> 5ad430a7
 	if err != nil {
 		s.Logger.Debugf("file upload: entry store, file %q: %v", fileName, err)
 		s.Logger.Errorf("file upload: entry store, file %q", fileName)
